# OpenAI compatibility

> **Note:** OpenAI compatibility is experimental and is subject to major adjustments including breaking changes. For fully-featured access to the Ollama API, see the Ollama [Python library](https://github.com/ollama/ollama-python), [JavaScript library](https://github.com/ollama/ollama-js) and [REST API](https://github.com/ollama/ollama/blob/main/docs/api.md).

Ollama provides experimental compatibility with parts of the [OpenAI API](https://platform.openai.com/docs/api-reference) to help connect existing applications to Ollama.

## Usage

### OpenAI Python library

```python
from openai import OpenAI

client = OpenAI(
    base_url='http://localhost:11434/v1/',

    # required but ignored
    api_key='ollama',
)

chat_completion = client.chat.completions.create(
    messages=[
        {
            'role': 'user',
            'content': 'Say this is a test',
        }
    ],
    model='llama3',
)

<<<<<<< HEAD
response = client.chat.completions.create(
    model="llava",
    messages=[
        {
            "role": "user",
            "content": [
                {"type": "text", "text": "What's in this image?"},
                {
                    "type": "image_url",
                    "image_url": "iVBORw0KGgoAAAANSUhEUgAAAG0AAABmCAYAAADBPx+VAAAACXBIWXMAAAsTAAALEwEAmpwYAAAAAXNSR0IArs4c6QAAAARnQU1BAACxjwv8YQUAAA3VSURBVHgB7Z27r0zdG8fX743i1bi1ikMoFMQloXRpKFFIqI7LH4BEQ+NWIkjQuSWCRIEoULk0gsK1kCBI0IhrQVT7tz/7zZo888yz1r7MnDl7z5xvsjkzs2fP3uu71nNfa7lkAsm7d++Sffv2JbNmzUqcc8m0adOSzZs3Z+/XES4ZckAWJEGWPiCxjsQNLWmQsWjRIpMseaxcuTKpG/7HP27I8P79e7dq1ars/yL4/v27S0ejqwv+cUOGEGGpKHR37tzJCEpHV9tnT58+dXXCJDdECBE2Ojrqjh071hpNECjx4cMHVycM1Uhbv359B2F79+51586daxN/+pyRkRFXKyRDAqxEp4yMlDDzXG1NPnnyJKkThoK0VFd1ELZu3TrzXKxKfW7dMBQ6bcuWLW2v0VlHjx41z717927ba22U9APcw7Nnz1oGEPeL3m3p2mTAYYnFmMOMXybPPXv2bNIPpFZr1NHn4HMw0KRBjg9NuRw95s8PEcz/6DZELQd/09C9QGq5RsmSRybqkwHGjh07OsJSsYYm3ijPpyHzoiacg35MLdDSIS/O1yM778jOTwYUkKNHWUzUWaOsylE00MyI0fcnOwIdjvtNdW/HZwNLGg+sR1kMepSNJXmIwxBZiG8tDTpEZzKg0GItNsosY8USkxDhD0Rinuiko2gfL/RbiD2LZAjU9zKQJj8RDR0vJBR1/Phx9+PHj9Z7REF4nTZkxzX4LCXHrV271qXkBAPGfP/atWvu/PnzHe4C97F48eIsRLZ9+3a3f/9+87dwP1JxaF7/3r17ba+5l4EcaVo0lj3SBq5kGTJSQmLWMjgYNei2GPT1MuMqGTDEFHzeQSP2wi/jGnkmPJ/nhccs44jvDAxpVcxnq0F6eT8h4ni/iIWpR5lPyA6ETkNXoSukvpJAD3AsXLiwpZs49+fPn5ke4j10TqYvegSfn0OnafC+Tv9ooA/JPkgQysqQNBzagXY55nO/oa1F7qvIPWkRL12WRpMWUvpVDYmxAPehxWSe8ZEXL20sadYIozfmNch4QJPAfeJgW3rNsnzphBKNJM2KKODo1rVOMRYik5ETy3ix4qWNI81qAAirizgMIc+yhTytx0JWZuNI03qsrgWlGtwjoS9XwgUhWGyhUaRZZQNNIEwCiXD16tXcAHUs79co0vSD8rrJCIW98pzvxpAWyyo3HYwqS0+H0BjStClcZJT5coMm6D2LOF8TolGJtK9fvyZpyiC5ePFi9nc/oJU4eiEP0jVoAnHa9wyJycITMP78+eMeP37sXrx44d6+fdt6f82aNdkx1pg9e3Zb5W+RSRE+n+VjksQWifvVaTKFhn5O8my63K8Qabdv33b379/PiAP//vuvW7BggZszZ072/+TJk91YgkafPn166zXB1rQHFvouAWHq9z3SEevSUerqCn2/dDCeta2jxYbr69evk4MHDyY7d+7MjhMnTiTPnz9Pfv/+nfQT2ggpO2dMF8cghuoM7Ygj5iWCqRlGFml0QC/ftGmTmzt3rmsaKDsgBSPh0/8yPeLLBihLkOKJc0jp8H8vUzcxIA1k6QJ/c78tWEyj5P3o4u9+jywNPdJi5rAH9x0KHcl4Hg570eQp3+vHXGyrmEeigzQsQsjavXt38ujRo44LQuDDhw+TW7duRS1HGgMxhNXHgflaNTOsHyKvHK5Ijo2jbFjJBQK9YwFd6RVMzfgRBmEfP37suBBm/p49e1qjEP2mwTViNRo0VJWH1deMXcNK08uUjVUu7s/zRaL+oLNxz1bpANco4npUgX4G2eFbpDFyQoQxojBCpEGSytmOH8qrH5Q9vuzD6ofQylkCUmh8DBAr+q8JCyVNtWQIidKQE9wNtLSQnS4jDSsxNHogzFuQBw4cyM61UKVsjfr3ooBkPSqqQHesUPWVtzi9/vQi1T+rJj7WiTz4Pt/l3LxUkr5P2VYZaZ4URpsE+st/dujQoaBBYokbrz/8TJNQYLSonrPS9kUaSkPeZyj1AWSj+d+VBoy1pIWVNed8P0Ll/ee5HdGRhrHhR5GGN0r4LGZBaj8oFDJitBTJzIZgFcmU0Y8ytWMZMzJOaXUSrUs5RxKnrxmbb5YXO9VGUhtpXldhEUogFr3IzIsvlpmdosVcGVGXFWp2oU9kLFL3dEkSz6NHEY1sjSRdIuDFWEhd8KxFqsRi1uM/nz9/zpxnwlESONdg6dKlbsaMGS4EHFHtjFIDHwKOo46l4TxSuxgDzi+rE2jg+BaFruOX4HXa0Nnf1lwAPufZeF8/r6zD97WK2qFnGjBxTw5qNGPxT+5T/r7/7RawFC3j4vTp09koCxkeHjqbHJqArmH5UrFKKksnxrK7FuRIs8STfBZv+luugXZ2pR/pP9Ois4z+TiMzUUkUjD0iEi1fzX8GmXyuxUBRcaUfykV0YZnlJGKQpOiGB76x5GeWkWWJc3mOrK6S7xdND+W5N6XyaRgtWJFe13GkaZnKOsYqGdOVVVbGupsyA/l7emTLHi7vwTdirNEt0qxnzAvBFcnQF16xh/TMpUuXHDowhlA9vQVraQhkudRdzOnK+04ZSP3DUhVSP61YsaLtd/ks7ZgtPcXqPqEafHkdqa84X6aCeL7YWlv6edGFHb+ZFICPlljHhg0bKuk0CSvVznWsotRu433alNdFrqG45ejoaPCaUkWERpLXjzFL2Rpllp7PJU2a/v7Ab8N05/9t27Z16KUqoFGsxnI9EosS2niSYg9SpU6B4JgTrvVW1flt1sT+0ADIJU2maXzcUTraGCRaL1Wp9rUMk16PMom8QhruxzvZIegJjFU7LLCePfS8uaQdPny4jTTL0dbee5mYokQsXTIWNY46kuMbnt8Kmec+LGWtOVIl9cT1rCB0V8WqkjAsRwta93TbwNYoGKsUSChN44lgBNCoHLHzquYKrU6qZ8lolCIN0Rh6cP0Q3U6I6IXILYOQI513hJaSKAorFpuHXJNfVlpRtmYBk1Su1obZr5dnKAO+L10Hrj3WZW+E3qh6IszE37F6EB+68mGpvKm4eb9bFrlzrok7fvr0Kfv727dvWRmdVTJHw0qiiCUSZ6wCK+7XL/AcsgNyL74DQQ730sv78Su7+t/A36MdY0sW5o40ahslXr58aZ5HtZB8GH64m9EmMZ7FpYw4T6QnrZfgenrhFxaSiSGXtPnz57e9TkNZLvTjeqhr734CNtrK41L40sUQckmj1lGKQ0rC37x544r8eNXRpnVE3ZZY7zXo8NomiO0ZUCj2uHz58rbXoZ6gc0uA+F6ZeKS/jhRDUq8MKrTho9fEkihMmhxtBI1DxKFY9XLpVcSkfoi8JGnToZO5sU5aiDQIW716ddt7ZLYtMQlhECdBGXZZMWldY5BHm5xgAroWj4C0hbYkSc/jBmggIrXJWlZM6pSETsEPGqZOndr2uuuR5rF169a2HoHPdurUKZM4CO1WTPqaDaAd+GFGKdIQkxAn9RuEWcTRyN2KSUgiSgF5aWzPTeA/lN5rZubMmR2bE4SIC4nJoltgAV/dVefZm72AtctUCJU2CMJ327hxY9t7EHbkyJFseq+EJSY16RPo3Dkq1kkr7+q0bNmyDuLQcZBEPYmHVdOBiJyIlrRDq41YPWfXOxUysi5fvtyaj+2BpcnsUV/oSoEMOk2CQGlr4ckhBwaetBhjCwH0ZHtJROPJkyc7UjcYLDjmrH7ADTEBXFfOYmB0k9oYBOjJ8b4aOYSe7QkKcYhFlq3QYLQhSidNmtS2RATwy8YOM3EQJsUjKiaWZ+vZToUQgzhkHXudb/PW5YMHD9yZM2faPsMwoc7RciYJXbGuBqJ1UIGKKLv915jsvgtJxCZDubdXr165mzdvtr1Hz5LONA8jrUwKPqsmVesKa49S3Q4WxmRPUEYdTjgiUcfUwLx589ySJUva3oMkP6IYddq6HMS4o55xBJBUeRjzfa4Zdeg56QZ43LhxoyPo7Lf1kNt7oO8wWAbNwaYjIv5lhyS7kRf96dvm5Jah8vfvX3flyhX35cuX6HfzFHOToS1H4BenCaHvO8pr8iDuwoUL7tevX+b5ZdbBair0xkFIlFDlW4ZknEClsp/TzXyAKVOmmHWFVSbDNw1l1+4f90U6IY/q4V27dpnE9bJ+v87QEydjqx/UamVVPRG+mwkNTYN+9tjkwzEx+atCm/X9WvWtDtAb68Wy9LXa1UmvCDDIpPkyOQ5ZwSzJ4jMrvFcr0rSjOUh+GcT4LSg5ugkW1Io0/SCDQBojh0hPlaJdah+tkVYrnTZowP8iq1F1TgMBBauufyB33x1v+NWFYmT5KmppgHC+NkAgbmRkpD3yn9QIseXymoTQFGQmIOKTxiZIWpvAatenVqRVXf2nTrAWMsPnKrMZHz6bJq5jvce6QK8J1cQNgKxlJapMPdZSR64/UivS9NztpkVEdKcrs5alhhWP9NeqlfWopzhZScI6QxseegZRGeg5a8C3Re1Mfl1ScP36ddcUaMuv24iOJtz7sbUjTS4qBvKmstYJoUauiuD3k5qhyr7QdUHMeCgLa1Ear9NquemdXgmum4fvJ6w1lqsuDhNrg1qSpleJK7K3TF0Q2jSd94uSZ60kK1e3qyVpQK6PVWXp2/FC3mp6jBhKKOiY2h3gtUV64TWM6wDETRPLDfSakXmH3w8g9Jlug8ZtTt4kVF0kLUYYmCCtD/DrQ5YhMGbA9L3ucdjh0y8kOHW5gU/VEEmJTcL4Pz/f7mgoAbYkAAAAAElFTkSuQmCC",
                },
            ],
        }
    ],
    max_tokens=300,
=======
list_completion = client.models.list()

model = client.models.retrieve("llama3")

embeddings = client.embeddings.create(
    model="all-minilm",
    input=["why is the sky blue?", "why is the grass green?"]
>>>>>>> ce1fb444
)
```

### OpenAI JavaScript library

```javascript
import OpenAI from 'openai'

const openai = new OpenAI({
  baseURL: 'http://localhost:11434/v1/',

  // required but ignored
  apiKey: 'ollama',
})

const chatCompletion = await openai.chat.completions.create({
    messages: [{ role: 'user', content: 'Say this is a test' }],
    model: 'llama3',
})

const response = await openai.chat.completions.create({
    model: "llava",
    messages: [
        {
        role: "user",
        content: [
            { type: "text", text: "What's in this image?" },
            {
            type: "image_url",
            image_url: "iVBORw0KGgoAAAANSUhEUgAAAG0AAABmCAYAAADBPx+VAAAACXBIWXMAAAsTAAALEwEAmpwYAAAAAXNSR0IArs4c6QAAAARnQU1BAACxjwv8YQUAAA3VSURBVHgB7Z27r0zdG8fX743i1bi1ikMoFMQloXRpKFFIqI7LH4BEQ+NWIkjQuSWCRIEoULk0gsK1kCBI0IhrQVT7tz/7zZo888yz1r7MnDl7z5xvsjkzs2fP3uu71nNfa7lkAsm7d++Sffv2JbNmzUqcc8m0adOSzZs3Z+/XES4ZckAWJEGWPiCxjsQNLWmQsWjRIpMseaxcuTKpG/7HP27I8P79e7dq1ars/yL4/v27S0ejqwv+cUOGEGGpKHR37tzJCEpHV9tnT58+dXXCJDdECBE2Ojrqjh071hpNECjx4cMHVycM1Uhbv359B2F79+51586daxN/+pyRkRFXKyRDAqxEp4yMlDDzXG1NPnnyJKkThoK0VFd1ELZu3TrzXKxKfW7dMBQ6bcuWLW2v0VlHjx41z717927ba22U9APcw7Nnz1oGEPeL3m3p2mTAYYnFmMOMXybPPXv2bNIPpFZr1NHn4HMw0KRBjg9NuRw95s8PEcz/6DZELQd/09C9QGq5RsmSRybqkwHGjh07OsJSsYYm3ijPpyHzoiacg35MLdDSIS/O1yM778jOTwYUkKNHWUzUWaOsylE00MyI0fcnOwIdjvtNdW/HZwNLGg+sR1kMepSNJXmIwxBZiG8tDTpEZzKg0GItNsosY8USkxDhD0Rinuiko2gfL/RbiD2LZAjU9zKQJj8RDR0vJBR1/Phx9+PHj9Z7REF4nTZkxzX4LCXHrV271qXkBAPGfP/atWvu/PnzHe4C97F48eIsRLZ9+3a3f/9+87dwP1JxaF7/3r17ba+5l4EcaVo0lj3SBq5kGTJSQmLWMjgYNei2GPT1MuMqGTDEFHzeQSP2wi/jGnkmPJ/nhccs44jvDAxpVcxnq0F6eT8h4ni/iIWpR5lPyA6ETkNXoSukvpJAD3AsXLiwpZs49+fPn5ke4j10TqYvegSfn0OnafC+Tv9ooA/JPkgQysqQNBzagXY55nO/oa1F7qvIPWkRL12WRpMWUvpVDYmxAPehxWSe8ZEXL20sadYIozfmNch4QJPAfeJgW3rNsnzphBKNJM2KKODo1rVOMRYik5ETy3ix4qWNI81qAAirizgMIc+yhTytx0JWZuNI03qsrgWlGtwjoS9XwgUhWGyhUaRZZQNNIEwCiXD16tXcAHUs79co0vSD8rrJCIW98pzvxpAWyyo3HYwqS0+H0BjStClcZJT5coMm6D2LOF8TolGJtK9fvyZpyiC5ePFi9nc/oJU4eiEP0jVoAnHa9wyJycITMP78+eMeP37sXrx44d6+fdt6f82aNdkx1pg9e3Zb5W+RSRE+n+VjksQWifvVaTKFhn5O8my63K8Qabdv33b379/PiAP//vuvW7BggZszZ072/+TJk91YgkafPn166zXB1rQHFvouAWHq9z3SEevSUerqCn2/dDCeta2jxYbr69evk4MHDyY7d+7MjhMnTiTPnz9Pfv/+nfQT2ggpO2dMF8cghuoM7Ygj5iWCqRlGFml0QC/ftGmTmzt3rmsaKDsgBSPh0/8yPeLLBihLkOKJc0jp8H8vUzcxIA1k6QJ/c78tWEyj5P3o4u9+jywNPdJi5rAH9x0KHcl4Hg570eQp3+vHXGyrmEeigzQsQsjavXt38ujRo44LQuDDhw+TW7duRS1HGgMxhNXHgflaNTOsHyKvHK5Ijo2jbFjJBQK9YwFd6RVMzfgRBmEfP37suBBm/p49e1qjEP2mwTViNRo0VJWH1deMXcNK08uUjVUu7s/zRaL+oLNxz1bpANco4npUgX4G2eFbpDFyQoQxojBCpEGSytmOH8qrH5Q9vuzD6ofQylkCUmh8DBAr+q8JCyVNtWQIidKQE9wNtLSQnS4jDSsxNHogzFuQBw4cyM61UKVsjfr3ooBkPSqqQHesUPWVtzi9/vQi1T+rJj7WiTz4Pt/l3LxUkr5P2VYZaZ4URpsE+st/dujQoaBBYokbrz/8TJNQYLSonrPS9kUaSkPeZyj1AWSj+d+VBoy1pIWVNed8P0Ll/ee5HdGRhrHhR5GGN0r4LGZBaj8oFDJitBTJzIZgFcmU0Y8ytWMZMzJOaXUSrUs5RxKnrxmbb5YXO9VGUhtpXldhEUogFr3IzIsvlpmdosVcGVGXFWp2oU9kLFL3dEkSz6NHEY1sjSRdIuDFWEhd8KxFqsRi1uM/nz9/zpxnwlESONdg6dKlbsaMGS4EHFHtjFIDHwKOo46l4TxSuxgDzi+rE2jg+BaFruOX4HXa0Nnf1lwAPufZeF8/r6zD97WK2qFnGjBxTw5qNGPxT+5T/r7/7RawFC3j4vTp09koCxkeHjqbHJqArmH5UrFKKksnxrK7FuRIs8STfBZv+luugXZ2pR/pP9Ois4z+TiMzUUkUjD0iEi1fzX8GmXyuxUBRcaUfykV0YZnlJGKQpOiGB76x5GeWkWWJc3mOrK6S7xdND+W5N6XyaRgtWJFe13GkaZnKOsYqGdOVVVbGupsyA/l7emTLHi7vwTdirNEt0qxnzAvBFcnQF16xh/TMpUuXHDowhlA9vQVraQhkudRdzOnK+04ZSP3DUhVSP61YsaLtd/ks7ZgtPcXqPqEafHkdqa84X6aCeL7YWlv6edGFHb+ZFICPlljHhg0bKuk0CSvVznWsotRu433alNdFrqG45ejoaPCaUkWERpLXjzFL2Rpllp7PJU2a/v7Ab8N05/9t27Z16KUqoFGsxnI9EosS2niSYg9SpU6B4JgTrvVW1flt1sT+0ADIJU2maXzcUTraGCRaL1Wp9rUMk16PMom8QhruxzvZIegJjFU7LLCePfS8uaQdPny4jTTL0dbee5mYokQsXTIWNY46kuMbnt8Kmec+LGWtOVIl9cT1rCB0V8WqkjAsRwta93TbwNYoGKsUSChN44lgBNCoHLHzquYKrU6qZ8lolCIN0Rh6cP0Q3U6I6IXILYOQI513hJaSKAorFpuHXJNfVlpRtmYBk1Su1obZr5dnKAO+L10Hrj3WZW+E3qh6IszE37F6EB+68mGpvKm4eb9bFrlzrok7fvr0Kfv727dvWRmdVTJHw0qiiCUSZ6wCK+7XL/AcsgNyL74DQQ730sv78Su7+t/A36MdY0sW5o40ahslXr58aZ5HtZB8GH64m9EmMZ7FpYw4T6QnrZfgenrhFxaSiSGXtPnz57e9TkNZLvTjeqhr734CNtrK41L40sUQckmj1lGKQ0rC37x544r8eNXRpnVE3ZZY7zXo8NomiO0ZUCj2uHz58rbXoZ6gc0uA+F6ZeKS/jhRDUq8MKrTho9fEkihMmhxtBI1DxKFY9XLpVcSkfoi8JGnToZO5sU5aiDQIW716ddt7ZLYtMQlhECdBGXZZMWldY5BHm5xgAroWj4C0hbYkSc/jBmggIrXJWlZM6pSETsEPGqZOndr2uuuR5rF169a2HoHPdurUKZM4CO1WTPqaDaAd+GFGKdIQkxAn9RuEWcTRyN2KSUgiSgF5aWzPTeA/lN5rZubMmR2bE4SIC4nJoltgAV/dVefZm72AtctUCJU2CMJ327hxY9t7EHbkyJFseq+EJSY16RPo3Dkq1kkr7+q0bNmyDuLQcZBEPYmHVdOBiJyIlrRDq41YPWfXOxUysi5fvtyaj+2BpcnsUV/oSoEMOk2CQGlr4ckhBwaetBhjCwH0ZHtJROPJkyc7UjcYLDjmrH7ADTEBXFfOYmB0k9oYBOjJ8b4aOYSe7QkKcYhFlq3QYLQhSidNmtS2RATwy8YOM3EQJsUjKiaWZ+vZToUQgzhkHXudb/PW5YMHD9yZM2faPsMwoc7RciYJXbGuBqJ1UIGKKLv915jsvgtJxCZDubdXr165mzdvtr1Hz5LONA8jrUwKPqsmVesKa49S3Q4WxmRPUEYdTjgiUcfUwLx589ySJUva3oMkP6IYddq6HMS4o55xBJBUeRjzfa4Zdeg56QZ43LhxoyPo7Lf1kNt7oO8wWAbNwaYjIv5lhyS7kRf96dvm5Jah8vfvX3flyhX35cuX6HfzFHOToS1H4BenCaHvO8pr8iDuwoUL7tevX+b5ZdbBair0xkFIlFDlW4ZknEClsp/TzXyAKVOmmHWFVSbDNw1l1+4f90U6IY/q4V27dpnE9bJ+v87QEydjqx/UamVVPRG+mwkNTYN+9tjkwzEx+atCm/X9WvWtDtAb68Wy9LXa1UmvCDDIpPkyOQ5ZwSzJ4jMrvFcr0rSjOUh+GcT4LSg5ugkW1Io0/SCDQBojh0hPlaJdah+tkVYrnTZowP8iq1F1TgMBBauufyB33x1v+NWFYmT5KmppgHC+NkAgbmRkpD3yn9QIseXymoTQFGQmIOKTxiZIWpvAatenVqRVXf2nTrAWMsPnKrMZHz6bJq5jvce6QK8J1cQNgKxlJapMPdZSR64/UivS9NztpkVEdKcrs5alhhWP9NeqlfWopzhZScI6QxseegZRGeg5a8C3Re1Mfl1ScP36ddcUaMuv24iOJtz7sbUjTS4qBvKmstYJoUauiuD3k5qhyr7QdUHMeCgLa1Ear9NquemdXgmum4fvJ6w1lqsuDhNrg1qSpleJK7K3TF0Q2jSd94uSZ60kK1e3qyVpQK6PVWXp2/FC3mp6jBhKKOiY2h3gtUV64TWM6wDETRPLDfSakXmH3w8g9Jlug8ZtTt4kVF0kLUYYmCCtD/DrQ5YhMGbA9L3ucdjh0y8kOHW5gU/VEEmJTcL4Pz/f7mgoAbYkAAAAAElFTkSuQmCC",
            },
        ],
        },
    ],
})

const listCompletion = await openai.models.list()

const model = await openai.models.retrieve("llama3");

const embedding = await openai.embeddings.create({
  model: "all-minilm",
  input: ["why is the sky blue?", "why is the grass green?"],
});
```

### `curl`

``` shell
curl http://localhost:11434/v1/chat/completions \
    -H "Content-Type: application/json" \
    -d '{
        "model": "llama3",
        "messages": [
            {
                "role": "system",
                "content": "You are a helpful assistant."
            },
            {
                "role": "user",
                "content": "Hello!"
            }
        ]
    }'

<<<<<<< HEAD
curl http://localhost:11434/v1/chat/completions \
  -H "Content-Type: application/json" \
  -d '{
    "model": "llava",
    "messages": [
      {
        "role": "user",
        "content": [
          {
            "type": "text",
            "text": "What'\''s in this image?"
          },
          {
            "type": "image_url",
            "image_url": {
               "url": "iVBORw0KGgoAAAANSUhEUgAAAG0AAABmCAYAAADBPx+VAAAACXBIWXMAAAsTAAALEwEAmpwYAAAAAXNSR0IArs4c6QAAAARnQU1BAACxjwv8YQUAAA3VSURBVHgB7Z27r0zdG8fX743i1bi1ikMoFMQloXRpKFFIqI7LH4BEQ+NWIkjQuSWCRIEoULk0gsK1kCBI0IhrQVT7tz/7zZo888yz1r7MnDl7z5xvsjkzs2fP3uu71nNfa7lkAsm7d++Sffv2JbNmzUqcc8m0adOSzZs3Z+/XES4ZckAWJEGWPiCxjsQNLWmQsWjRIpMseaxcuTKpG/7HP27I8P79e7dq1ars/yL4/v27S0ejqwv+cUOGEGGpKHR37tzJCEpHV9tnT58+dXXCJDdECBE2Ojrqjh071hpNECjx4cMHVycM1Uhbv359B2F79+51586daxN/+pyRkRFXKyRDAqxEp4yMlDDzXG1NPnnyJKkThoK0VFd1ELZu3TrzXKxKfW7dMBQ6bcuWLW2v0VlHjx41z717927ba22U9APcw7Nnz1oGEPeL3m3p2mTAYYnFmMOMXybPPXv2bNIPpFZr1NHn4HMw0KRBjg9NuRw95s8PEcz/6DZELQd/09C9QGq5RsmSRybqkwHGjh07OsJSsYYm3ijPpyHzoiacg35MLdDSIS/O1yM778jOTwYUkKNHWUzUWaOsylE00MyI0fcnOwIdjvtNdW/HZwNLGg+sR1kMepSNJXmIwxBZiG8tDTpEZzKg0GItNsosY8USkxDhD0Rinuiko2gfL/RbiD2LZAjU9zKQJj8RDR0vJBR1/Phx9+PHj9Z7REF4nTZkxzX4LCXHrV271qXkBAPGfP/atWvu/PnzHe4C97F48eIsRLZ9+3a3f/9+87dwP1JxaF7/3r17ba+5l4EcaVo0lj3SBq5kGTJSQmLWMjgYNei2GPT1MuMqGTDEFHzeQSP2wi/jGnkmPJ/nhccs44jvDAxpVcxnq0F6eT8h4ni/iIWpR5lPyA6ETkNXoSukvpJAD3AsXLiwpZs49+fPn5ke4j10TqYvegSfn0OnafC+Tv9ooA/JPkgQysqQNBzagXY55nO/oa1F7qvIPWkRL12WRpMWUvpVDYmxAPehxWSe8ZEXL20sadYIozfmNch4QJPAfeJgW3rNsnzphBKNJM2KKODo1rVOMRYik5ETy3ix4qWNI81qAAirizgMIc+yhTytx0JWZuNI03qsrgWlGtwjoS9XwgUhWGyhUaRZZQNNIEwCiXD16tXcAHUs79co0vSD8rrJCIW98pzvxpAWyyo3HYwqS0+H0BjStClcZJT5coMm6D2LOF8TolGJtK9fvyZpyiC5ePFi9nc/oJU4eiEP0jVoAnHa9wyJycITMP78+eMeP37sXrx44d6+fdt6f82aNdkx1pg9e3Zb5W+RSRE+n+VjksQWifvVaTKFhn5O8my63K8Qabdv33b379/PiAP//vuvW7BggZszZ072/+TJk91YgkafPn166zXB1rQHFvouAWHq9z3SEevSUerqCn2/dDCeta2jxYbr69evk4MHDyY7d+7MjhMnTiTPnz9Pfv/+nfQT2ggpO2dMF8cghuoM7Ygj5iWCqRlGFml0QC/ftGmTmzt3rmsaKDsgBSPh0/8yPeLLBihLkOKJc0jp8H8vUzcxIA1k6QJ/c78tWEyj5P3o4u9+jywNPdJi5rAH9x0KHcl4Hg570eQp3+vHXGyrmEeigzQsQsjavXt38ujRo44LQuDDhw+TW7duRS1HGgMxhNXHgflaNTOsHyKvHK5Ijo2jbFjJBQK9YwFd6RVMzfgRBmEfP37suBBm/p49e1qjEP2mwTViNRo0VJWH1deMXcNK08uUjVUu7s/zRaL+oLNxz1bpANco4npUgX4G2eFbpDFyQoQxojBCpEGSytmOH8qrH5Q9vuzD6ofQylkCUmh8DBAr+q8JCyVNtWQIidKQE9wNtLSQnS4jDSsxNHogzFuQBw4cyM61UKVsjfr3ooBkPSqqQHesUPWVtzi9/vQi1T+rJj7WiTz4Pt/l3LxUkr5P2VYZaZ4URpsE+st/dujQoaBBYokbrz/8TJNQYLSonrPS9kUaSkPeZyj1AWSj+d+VBoy1pIWVNed8P0Ll/ee5HdGRhrHhR5GGN0r4LGZBaj8oFDJitBTJzIZgFcmU0Y8ytWMZMzJOaXUSrUs5RxKnrxmbb5YXO9VGUhtpXldhEUogFr3IzIsvlpmdosVcGVGXFWp2oU9kLFL3dEkSz6NHEY1sjSRdIuDFWEhd8KxFqsRi1uM/nz9/zpxnwlESONdg6dKlbsaMGS4EHFHtjFIDHwKOo46l4TxSuxgDzi+rE2jg+BaFruOX4HXa0Nnf1lwAPufZeF8/r6zD97WK2qFnGjBxTw5qNGPxT+5T/r7/7RawFC3j4vTp09koCxkeHjqbHJqArmH5UrFKKksnxrK7FuRIs8STfBZv+luugXZ2pR/pP9Ois4z+TiMzUUkUjD0iEi1fzX8GmXyuxUBRcaUfykV0YZnlJGKQpOiGB76x5GeWkWWJc3mOrK6S7xdND+W5N6XyaRgtWJFe13GkaZnKOsYqGdOVVVbGupsyA/l7emTLHi7vwTdirNEt0qxnzAvBFcnQF16xh/TMpUuXHDowhlA9vQVraQhkudRdzOnK+04ZSP3DUhVSP61YsaLtd/ks7ZgtPcXqPqEafHkdqa84X6aCeL7YWlv6edGFHb+ZFICPlljHhg0bKuk0CSvVznWsotRu433alNdFrqG45ejoaPCaUkWERpLXjzFL2Rpllp7PJU2a/v7Ab8N05/9t27Z16KUqoFGsxnI9EosS2niSYg9SpU6B4JgTrvVW1flt1sT+0ADIJU2maXzcUTraGCRaL1Wp9rUMk16PMom8QhruxzvZIegJjFU7LLCePfS8uaQdPny4jTTL0dbee5mYokQsXTIWNY46kuMbnt8Kmec+LGWtOVIl9cT1rCB0V8WqkjAsRwta93TbwNYoGKsUSChN44lgBNCoHLHzquYKrU6qZ8lolCIN0Rh6cP0Q3U6I6IXILYOQI513hJaSKAorFpuHXJNfVlpRtmYBk1Su1obZr5dnKAO+L10Hrj3WZW+E3qh6IszE37F6EB+68mGpvKm4eb9bFrlzrok7fvr0Kfv727dvWRmdVTJHw0qiiCUSZ6wCK+7XL/AcsgNyL74DQQ730sv78Su7+t/A36MdY0sW5o40ahslXr58aZ5HtZB8GH64m9EmMZ7FpYw4T6QnrZfgenrhFxaSiSGXtPnz57e9TkNZLvTjeqhr734CNtrK41L40sUQckmj1lGKQ0rC37x544r8eNXRpnVE3ZZY7zXo8NomiO0ZUCj2uHz58rbXoZ6gc0uA+F6ZeKS/jhRDUq8MKrTho9fEkihMmhxtBI1DxKFY9XLpVcSkfoi8JGnToZO5sU5aiDQIW716ddt7ZLYtMQlhECdBGXZZMWldY5BHm5xgAroWj4C0hbYkSc/jBmggIrXJWlZM6pSETsEPGqZOndr2uuuR5rF169a2HoHPdurUKZM4CO1WTPqaDaAd+GFGKdIQkxAn9RuEWcTRyN2KSUgiSgF5aWzPTeA/lN5rZubMmR2bE4SIC4nJoltgAV/dVefZm72AtctUCJU2CMJ327hxY9t7EHbkyJFseq+EJSY16RPo3Dkq1kkr7+q0bNmyDuLQcZBEPYmHVdOBiJyIlrRDq41YPWfXOxUysi5fvtyaj+2BpcnsUV/oSoEMOk2CQGlr4ckhBwaetBhjCwH0ZHtJROPJkyc7UjcYLDjmrH7ADTEBXFfOYmB0k9oYBOjJ8b4aOYSe7QkKcYhFlq3QYLQhSidNmtS2RATwy8YOM3EQJsUjKiaWZ+vZToUQgzhkHXudb/PW5YMHD9yZM2faPsMwoc7RciYJXbGuBqJ1UIGKKLv915jsvgtJxCZDubdXr165mzdvtr1Hz5LONA8jrUwKPqsmVesKa49S3Q4WxmRPUEYdTjgiUcfUwLx589ySJUva3oMkP6IYddq6HMS4o55xBJBUeRjzfa4Zdeg56QZ43LhxoyPo7Lf1kNt7oO8wWAbNwaYjIv5lhyS7kRf96dvm5Jah8vfvX3flyhX35cuX6HfzFHOToS1H4BenCaHvO8pr8iDuwoUL7tevX+b5ZdbBair0xkFIlFDlW4ZknEClsp/TzXyAKVOmmHWFVSbDNw1l1+4f90U6IY/q4V27dpnE9bJ+v87QEydjqx/UamVVPRG+mwkNTYN+9tjkwzEx+atCm/X9WvWtDtAb68Wy9LXa1UmvCDDIpPkyOQ5ZwSzJ4jMrvFcr0rSjOUh+GcT4LSg5ugkW1Io0/SCDQBojh0hPlaJdah+tkVYrnTZowP8iq1F1TgMBBauufyB33x1v+NWFYmT5KmppgHC+NkAgbmRkpD3yn9QIseXymoTQFGQmIOKTxiZIWpvAatenVqRVXf2nTrAWMsPnKrMZHz6bJq5jvce6QK8J1cQNgKxlJapMPdZSR64/UivS9NztpkVEdKcrs5alhhWP9NeqlfWopzhZScI6QxseegZRGeg5a8C3Re1Mfl1ScP36ddcUaMuv24iOJtz7sbUjTS4qBvKmstYJoUauiuD3k5qhyr7QdUHMeCgLa1Ear9NquemdXgmum4fvJ6w1lqsuDhNrg1qSpleJK7K3TF0Q2jSd94uSZ60kK1e3qyVpQK6PVWXp2/FC3mp6jBhKKOiY2h3gtUV64TWM6wDETRPLDfSakXmH3w8g9Jlug8ZtTt4kVF0kLUYYmCCtD/DrQ5YhMGbA9L3ucdjh0y8kOHW5gU/VEEmJTcL4Pz/f7mgoAbYkAAAAAElFTkSuQmCC"
            }
          }
        ]
      }
    ],
    "max_tokens": 300
  }'
=======
curl http://localhost:11434/v1/models

curl http://localhost:11434/v1/models/llama3

curl http://localhost:11434/v1/embeddings \
    -H "Content-Type: application/json" \
    -d '{
        "model": "all-minilm",
        "input": ["why is the sky blue?", "why is the grass green?"]
    }'
>>>>>>> ce1fb444
```

## Endpoints

### `/v1/chat/completions`

#### Supported features

- [x] Chat completions
- [x] Streaming
- [x] JSON mode
- [x] Reproducible outputs
- [x] Vision
- [x] Tools (streaming support coming soon)
- [ ] Vision
- [ ] Logprobs

#### Supported request fields

- [x] `model`
- [x] `messages`
  - [x] Text `content`
  - [x] Image `content`
    - [x] Base64 encoded image
    - [ ] Image URL
  - [x] Array of `content` parts
- [x] `frequency_penalty`
- [x] `presence_penalty`
- [x] `response_format`
- [x] `seed`
- [x] `stop`
- [x] `stream`
- [x] `temperature`
- [x] `top_p`
- [x] `max_tokens`
- [x] `tools`
- [ ] `tool_choice`
- [ ] `logit_bias`
- [ ] `user`
- [ ] `n`

### `/v1/models`

#### Notes

- `created` corresponds to when the model was last modified
- `owned_by` corresponds to the ollama username, defaulting to `"library"`

### `/v1/models/{model}`

#### Notes

- `created` corresponds to when the model was last modified
- `owned_by` corresponds to the ollama username, defaulting to `"library"`

### `/v1/embeddings`

#### Supported request fields

- [x] `model`
- [x] `input`
  - [x] string
  - [x] array of strings
  - [ ] array of tokens
  - [ ] array of token arrays
- [ ] `encoding format`
- [ ] `dimensions`
- [ ] `user`

## Models

Before using a model, pull it locally `ollama pull`:

```shell
ollama pull llama3
```

### Default model names

For tooling that relies on default OpenAI model names such as `gpt-3.5-turbo`, use `ollama cp` to copy an existing model name to a temporary name:

```
ollama cp llama3 gpt-3.5-turbo
```

Afterwards, this new model name can be specified the `model` field:

```shell
curl http://localhost:11434/v1/chat/completions \
    -H "Content-Type: application/json" \
    -d '{
        "model": "gpt-3.5-turbo",
        "messages": [
            {
                "role": "user",
                "content": "Hello!"
            }
        ]
    }'
```<|MERGE_RESOLUTION|>--- conflicted
+++ resolved
@@ -28,7 +28,6 @@
     model='llama3',
 )
 
-<<<<<<< HEAD
 response = client.chat.completions.create(
     model="llava",
     messages=[
@@ -44,7 +43,7 @@
         }
     ],
     max_tokens=300,
-=======
+
 list_completion = client.models.list()
 
 model = client.models.retrieve("llama3")
@@ -52,7 +51,6 @@
 embeddings = client.embeddings.create(
     model="all-minilm",
     input=["why is the sky blue?", "why is the grass green?"]
->>>>>>> ce1fb444
 )
 ```
 
@@ -118,7 +116,6 @@
         ]
     }'
 
-<<<<<<< HEAD
 curl http://localhost:11434/v1/chat/completions \
   -H "Content-Type: application/json" \
   -d '{
@@ -142,7 +139,7 @@
     ],
     "max_tokens": 300
   }'
-=======
+
 curl http://localhost:11434/v1/models
 
 curl http://localhost:11434/v1/models/llama3
@@ -153,7 +150,6 @@
         "model": "all-minilm",
         "input": ["why is the sky blue?", "why is the grass green?"]
     }'
->>>>>>> ce1fb444
 ```
 
 ## Endpoints
