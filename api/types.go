--- conflicted
+++ resolved
@@ -215,6 +215,11 @@
 	Metrics
 }
 
+type Authorization struct {
+	Id     string `json:"id"`
+	Origin string `json:"origin"`
+}
+
 type ModelDetails struct {
 	Format            string   `json:"format"`
 	Family            string   `json:"family"`
@@ -223,20 +228,9 @@
 	QuantizationLevel string   `json:"quantization_level"`
 }
 
-<<<<<<< HEAD
-type Authorization struct {
-	Id     string `json:"id"`
-	Origin string `json:"origin"`
-}
-
-func (r *GenerateResponse) Summary() {
-	if r.TotalDuration > 0 {
-		fmt.Fprintf(os.Stderr, "total duration:       %v\n", r.TotalDuration)
-=======
 func (m *Metrics) Summary() {
 	if m.TotalDuration > 0 {
 		fmt.Fprintf(os.Stderr, "total duration:       %v\n", m.TotalDuration)
->>>>>>> ed195f35
 	}
 
 	if m.LoadDuration > 0 {
