--- conflicted
+++ resolved
@@ -108,11 +108,6 @@
 - [ ] `user`
 - [ ] `n`
 
-<<<<<<< HEAD
-#### Notes
-
-- `usage.prompt_tokens` will be 0 for completions where prompt evaluation is cached
-
 ### `/v1/models`
 
 #### Notes
@@ -120,8 +115,6 @@
 - `created` corresponds to when the model was last modified
 - `owned_by` corresponds to the ollama username, defaulting to `"library"`
 
-=======
->>>>>>> 1b44d873
 ## Models
 
 Before using a model, pull it locally `ollama pull`:
