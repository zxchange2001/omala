package llm

import (
	"bufio"
	"bytes"
	"context"
	"embed"
	"encoding/json"
	"errors"
	"fmt"
	"io"
	"io/fs"
	"log"
	"math/rand"
	"net/http"
	"os"
	"os/exec"
	"path"
	"path/filepath"
	"runtime"
	"strconv"
	"strings"
	"sync"
	"time"

	"github.com/jmorganca/ollama/api"
	"github.com/jmorganca/ollama/format"
)

const jsonGrammar = `
root   ::= object
value  ::= object | array | string | number | ("true" | "false" | "null") ws

object ::=
  "{" ws (
            string ":" ws value
    ("," ws string ":" ws value)*
  )? "}" ws

array  ::=
  "[" ws (
            value
    ("," ws value)*
  )? "]" ws

string ::=
  "\"" (
    [^"\\] |
    "\\" (["\\/bfnrt] | "u" [0-9a-fA-F] [0-9a-fA-F] [0-9a-fA-F] [0-9a-fA-F]) # escapes
  )* "\"" ws

number ::= ("-"? ([0-9] | [1-9] [0-9]*)) ("." [0-9]+)? ([eE] [-+]? [0-9]+)? ws

# Optional space: by convention, applied in this grammar after literal chars when allowed
ws ::= ([ \t\n] ws)?
`

//go:embed llama.cpp/*/build/*/bin/*
var llamaCppEmbed embed.FS

type ModelRunner struct {
	Path        string // path to the model runner executable
	Accelerated bool
}

func chooseRunners(workDir, runnerType string) []ModelRunner {
	buildPath := path.Join("llama.cpp", runnerType, "build")
	var runners []ModelRunner

	// set the runners based on the OS
	// IMPORTANT: the order of the runners in the array is the priority order
	switch runtime.GOOS {
	case "darwin":
		runners = []ModelRunner{
			{Path: path.Join(buildPath, "metal", "bin", "ollama-runner")},
			{Path: path.Join(buildPath, "cpu", "bin", "ollama-runner")},
		}
	case "linux":
		runners = []ModelRunner{
			{Path: path.Join(buildPath, "cuda", "bin", "ollama-runner"), Accelerated: true},
			{Path: path.Join(buildPath, "cpu", "bin", "ollama-runner")},
		}
	case "windows":
		// TODO: select windows GPU runner here when available
		runners = []ModelRunner{
			{Path: path.Join(buildPath, "cpu", "bin", "Release", "ollama-runner.exe")},
		}
	default:
		log.Printf("unknown OS, running on CPU: %s", runtime.GOOS)
		runners = []ModelRunner{
			{Path: path.Join(buildPath, "cpu", "bin", "ollama-runner")},
		}
	}

	runnerAvailable := false // if no runner files are found in the embed, this flag will cause a fast fail
	for _, r := range runners {
		// find all the files in the runner's bin directory
		files, err := fs.Glob(llamaCppEmbed, path.Join(path.Dir(r.Path), "*"))
		if err != nil {
			// this is expected, ollama may be compiled without all runners packed in
			log.Printf("%s runner not found: %v", r.Path, err)
			continue
		}

		for _, f := range files {
			runnerAvailable = true

			srcFile, err := llamaCppEmbed.Open(f)
			if err != nil {
				log.Fatalf("read llama runner %s: %v", f, err)
			}
			defer srcFile.Close()

			// create the directory in case it does not exist, filepath.Dir() converts the file path to the OS's format
			destPath := filepath.Join(workDir, filepath.Dir(f))
			if err := os.MkdirAll(destPath, 0o755); err != nil {
				log.Fatalf("create runner temp dir %s: %v", filepath.Dir(f), err)
			}

			// create the path to the destination file, filepath.Base() converts the file path to the OS's format
			destFile := filepath.Join(destPath, filepath.Base(f))

			_, err = os.Stat(destFile)
			switch {
			case errors.Is(err, os.ErrNotExist):
				destFile, err := os.OpenFile(destFile, os.O_WRONLY|os.O_CREATE|os.O_TRUNC, 0o755)
				if err != nil {
					log.Fatalf("write llama runner %s: %v", f, err)
				}
				defer destFile.Close()

				if _, err := io.Copy(destFile, srcFile); err != nil {
					log.Fatalf("copy llama runner %s: %v", f, err)
				}
			case err != nil:
				log.Fatalf("stat llama runner %s: %v", f, err)
			}
		}
	}
	if !runnerAvailable {
		log.Fatalf("%s runner not found", runnerType)
	}

	// return the runners to try in priority order
	localRunnersByPriority := []ModelRunner{}
	for _, r := range runners {
		// clean the ModelRunner paths so that they match the OS we are running on
		localRunnersByPriority = append(localRunnersByPriority, ModelRunner{
			Path:        filepath.Clean(path.Join(workDir, r.Path)),
			Accelerated: r.Accelerated,
		})
	}

	return localRunnersByPriority
}

type llamaModel struct {
	hyperparameters llamaHyperparameters
}

func (llm *llamaModel) ModelFamily() string {
	return "llama"
}

func llamaModelType(numLayer uint32) string {
	switch numLayer {
	case 26:
		return "3B"
	case 32:
		return "7B"
	case 40:
		return "13B"
	case 48:
		return "34B"
	case 60:
		return "30B"
	case 80:
		return "65B"
	default:
		return "unknown"
	}
}

func (llm *llamaModel) ModelType() string {
	return llamaModelType(llm.hyperparameters.NumLayer)
}

func (llm *llamaModel) FileType() string {
	return fileType(llm.hyperparameters.FileType)
}

func (llm *llamaModel) NumLayers() int64 {
	return int64(llm.hyperparameters.NumLayer)
}

type llamaHyperparameters struct {
	// NumVocab is the size of the model's vocabulary.
	NumVocab uint32

	// NumEmbd is the size of the model's embedding layer.
	NumEmbd uint32
	NumMult uint32
	NumHead uint32

	// NumLayer is the number of layers in the model.
	NumLayer uint32
	NumRot   uint32

	// FileType describes the quantization level of the model, e.g. Q4_0, Q5_K, etc.
	FileType uint32
}

type Running struct {
	Port          int
	Cmd           *exec.Cmd
	Cancel        context.CancelFunc
	exitOnce      sync.Once
	exitCh        chan error // channel to receive the exit status of the subprocess
	*StatusWriter            // captures error messages from the llama runner process
}

type llama struct {
	api.Options
	Running
}

var (
	errNvidiaSMI     = errors.New("nvidia-smi command failed")
	errAvailableVRAM = errors.New("not enough VRAM available, falling back to CPU only")
)

// CheckVRAM returns the free VRAM in bytes on Linux machines with NVIDIA GPUs
func CheckVRAM() (int64, error) {
	cmd := exec.Command("nvidia-smi", "--query-gpu=memory.free", "--format=csv,noheader,nounits")
	var stdout bytes.Buffer
	cmd.Stdout = &stdout
	err := cmd.Run()
	if err != nil {
		return 0, errNvidiaSMI
	}

	var freeMiB int64
	scanner := bufio.NewScanner(&stdout)
	for scanner.Scan() {
		line := scanner.Text()
		if strings.Contains(line, "[Insufficient Permissions]") {
			return 0, fmt.Errorf("GPU support may not enabled, check you have installed GPU drivers and have the necessary permissions to run nvidia-smi")
		}

		vram, err := strconv.ParseInt(strings.TrimSpace(line), 10, 64)
		if err != nil {
			return 0, fmt.Errorf("failed to parse available VRAM: %v", err)
		}

		freeMiB += vram
	}

	freeBytes := freeMiB * 1024 * 1024
	if freeBytes < 2*format.GigaByte {
		log.Printf("less than 2 GB VRAM available")
		return 0, errAvailableVRAM
	}

	return freeBytes, nil
}

func NumGPU(numLayer, fileSizeBytes int64, opts api.Options) int {
	if opts.NumGPU != -1 {
		return opts.NumGPU
	}
	if runtime.GOOS == "linux" {
		freeBytes, err := CheckVRAM()
		if err != nil {
			if !errors.Is(err, errNvidiaSMI) {
				log.Print(err.Error())
			}
			// nvidia driver not installed or no nvidia GPU found
			return 0
		}

		/*
		 Calculate bytes per layer, this will roughly be the size of the model file divided by the number of layers.
		 We can store the model weights and the kv cache in vram,
		 to enable kv chache vram storage add two additional layers to the number of layers retrieved from the model file.
		*/
		bytesPerLayer := fileSizeBytes / numLayer

		// 75% of the absolute max number of layers we can fit in available VRAM, off-loading too many layers to the GPU can cause OOM errors
		layers := int(freeBytes/bytesPerLayer) * 3 / 4
		log.Printf("%d MB VRAM available, loading up to %d GPU layers", freeBytes/(1024*1024), layers)

		return layers
	}
	// default to enable metal on macOS
	return 1
}

// StatusWriter is a writer that captures error messages from the llama runner process
type StatusWriter struct {
	ErrCh      chan error
	LastErrMsg string
}

func NewStatusWriter() *StatusWriter {
	return &StatusWriter{
		ErrCh: make(chan error, 1),
	}
}

func (w *StatusWriter) Write(b []byte) (int, error) {
	var errMsg string
	if _, after, ok := bytes.Cut(b, []byte("error:")); ok {
		errMsg = string(bytes.TrimSpace(after))
	} else if _, after, ok := bytes.Cut(b, []byte("CUDA error")); ok {
		errMsg = string(bytes.TrimSpace(after))
	}

	if errMsg != "" {
		w.LastErrMsg = errMsg
		w.ErrCh <- fmt.Errorf("llama runner: %s", errMsg)
	}

	return os.Stderr.Write(b)
}

func newLlama(model string, adapters []string, mmprojPath string, runners []ModelRunner, numLayers int64, opts api.Options) (*llama, error) {
	fileInfo, err := os.Stat(model)
	if err != nil {
		return nil, err
	}

	if len(adapters) > 1 {
		return nil, errors.New("ollama supports only one lora adapter, but multiple were provided")
	}

	numGPU := NumGPU(numLayers, fileInfo.Size(), opts)
	params := []string{
		"--model", model,
		"--ctx-size", fmt.Sprintf("%d", opts.NumCtx),
		"--batch-size", fmt.Sprintf("%d", opts.NumBatch),
		"--n-gpu-layers", fmt.Sprintf("%d", numGPU),
		"--embedding",
	}

	if opts.RopeFrequencyBase > 0 {
		params = append(params, "--rope-freq-base", fmt.Sprintf("%f", opts.RopeFrequencyBase))
	}

	if opts.RopeFrequencyScale > 0 {
		params = append(params, "--rope-freq-scale", fmt.Sprintf("%f", opts.RopeFrequencyScale))
	}

	if opts.NumGQA > 0 {
		params = append(params, "--gqa", fmt.Sprintf("%d", opts.NumGQA))
	}

	if len(adapters) > 0 {
		// TODO: applying multiple adapters is not supported by the llama.cpp server yet
		params = append(params, "--lora", adapters[0])
	}

	if opts.NumThread > 0 {
		params = append(params, "--threads", fmt.Sprintf("%d", opts.NumThread))
	}

	if !opts.F16KV {
		params = append(params, "--memory-f32")
	}
	if opts.UseMLock {
		params = append(params, "--mlock")
	}
	if !opts.UseMMap {
		params = append(params, "--no-mmap")
	}
	if opts.UseNUMA {
		params = append(params, "--numa")
	}
	if mmprojPath != "" {
		params = append(params, "--mmproj", mmprojPath)
	}

	var runnerErr error

	// start the llama.cpp server with a retry in case the port is already in use
	for _, runner := range runners {
		if runner.Accelerated && numGPU == 0 {
			log.Printf("skipping accelerated runner because num_gpu=0")
			continue
		}

		if _, err := os.Stat(runner.Path); err != nil {
			log.Printf("llama runner not found: %v", err)
			continue
		}

		port := rand.Intn(65535-49152) + 49152 // get a random port in the ephemeral range
		ctx, cancel := context.WithCancel(context.Background())
		cmd := exec.CommandContext(
			ctx,
			runner.Path,
			append(params, "--port", strconv.Itoa(port))...,
		)

		var libraryPaths []string
		if libraryPath, ok := os.LookupEnv("LD_LIBRARY_PATH"); ok {
			libraryPaths = append(libraryPaths, libraryPath)
		}

		libraryPaths = append(libraryPaths, filepath.Dir(runner.Path))

		cmd.Env = append(os.Environ(), fmt.Sprintf("LD_LIBRARY_PATH=%s", strings.Join(libraryPaths, ":")))
		cmd.Stdout = os.Stderr
		statusWriter := NewStatusWriter()
		cmd.Stderr = statusWriter

		llm := &llama{Options: opts, Running: Running{Port: port, Cmd: cmd, Cancel: cancel, exitCh: make(chan error)}}

		log.Print("starting llama runner")
		if err := llm.Cmd.Start(); err != nil {
			log.Printf("error starting the external llama runner: %v", err)
			continue
		}

		// monitor the llama runner process and signal when it exits
		go func() {
			err := llm.Cmd.Wait()
			// default to printing the exit message of the command process, it will probably just say 'exit staus 1'
			errMsg := err.Error()
			// try to set a better error message if llama runner logs captured an error
			if statusWriter.LastErrMsg != "" {
				errMsg = statusWriter.LastErrMsg
			}
			log.Println(errMsg)
			// llm.Cmd.Wait() can only be called once, use this exit channel to signal that the process has exited
			llm.exitOnce.Do(func() {
				close(llm.exitCh)
			})
		}()

		if err := waitForServer(llm); err != nil {
			log.Printf("error starting llama runner: %v", err)
			llm.Close()

			// default the runnerErr to the error returned by the most recent llama runner process
			runnerErr = err

			// capture the error directly from the runner process, if any
			select {
			case runnerErr = <-statusWriter.ErrCh:
			default:
				// the runner process probably timed out
			}

			// try again
			continue
		}

		// server started successfully
		return llm, nil
	}

	if runnerErr != nil {
		// this is the error returned from the llama runner process that failed most recently
		return nil, runnerErr
	}

	return nil, fmt.Errorf("failed to start a llama runner")
}

func waitForServer(llm *llama) error {
	start := time.Now()
	expiresAt := time.Now().Add(3 * time.Minute) // be generous with timeout, large models can take a while to load
	ticker := time.NewTicker(200 * time.Millisecond)
	defer ticker.Stop()

	log.Print("waiting for llama runner to start responding")
	for {
		select {
		case <-llm.exitCh:
			// failed to start subprocess
			return fmt.Errorf("llama runner process has terminated")
		case <-ticker.C:
			if time.Now().After(expiresAt) {
				// timeout
				return fmt.Errorf("timed out waiting for llama runner to start")
			}

			if err := llm.Ping(context.Background()); err == nil {
				// success
				log.Printf("llama runner started in %f seconds", time.Since(start).Seconds())
				return nil
			}
		}
	}
}

func (llm *llama) Close() {
	// signal the sub-process to terminate
	llm.Cancel()

	// wait for the command to exit to prevent race conditions with the next run
	<-llm.exitCh

	if llm.StatusWriter != nil && llm.StatusWriter.LastErrMsg != "" {
		log.Printf("llama runner stopped with error: %v", llm.StatusWriter.LastErrMsg)
	} else {
		log.Print("llama runner stopped successfully")
	}
}

func (llm *llama) SetOptions(opts api.Options) {
	llm.Options = opts
}

type prediction struct {
	Content string `json:"content"`
	Model   string `json:"model"`
	Prompt  string `json:"prompt"`
	Stop    bool   `json:"stop"`

	Timings struct {
		PredictedN  int     `json:"predicted_n"`
		PredictedMS float64 `json:"predicted_ms"`
		PromptN     int     `json:"prompt_n"`
		PromptMS    float64 `json:"prompt_ms"`
	}
}

const maxBufferSize = 512 * format.KiloByte

<<<<<<< HEAD
func (llm *llama) Predict(ctx context.Context, prevContext []int, prompt string, images []api.ImageData, fn func(api.GenerateResponse)) error {

=======
func (llm *llama) Predict(ctx context.Context, prevContext []int, prompt string, format string, fn func(api.GenerateResponse)) error {
>>>>>>> cdddd3df
	prevConvo, err := llm.Decode(ctx, prevContext)
	if err != nil {
		return err
	}

	// Remove leading spaces from prevConvo if present
	prevConvo = strings.TrimPrefix(prevConvo, " ")

	var nextContext strings.Builder
	nextContext.WriteString(prevConvo)
	nextContext.WriteString(prompt)

	imageData := llm.ImageData
	if len(images) > 0 {
		imageData = images
	}
	request := map[string]any{
		"prompt":            nextContext.String(),
		"stream":            true,
		"n_predict":         llm.NumPredict,
		"n_keep":            llm.NumKeep,
		"temperature":       llm.Temperature,
		"top_k":             llm.TopK,
		"top_p":             llm.TopP,
		"tfs_z":             llm.TFSZ,
		"typical_p":         llm.TypicalP,
		"repeat_last_n":     llm.RepeatLastN,
		"repeat_penalty":    llm.RepeatPenalty,
		"presence_penalty":  llm.PresencePenalty,
		"frequency_penalty": llm.FrequencyPenalty,
		"mirostat":          llm.Mirostat,
		"mirostat_tau":      llm.MirostatTau,
		"mirostat_eta":      llm.MirostatEta,
		"penalize_nl":       llm.PenalizeNewline,
		"seed":              llm.Seed,
		"stop":              llm.Stop,
		"image_data":        imageData,
	}

	if format == "json" {
		request["grammar"] = jsonGrammar
	}

	// Handling JSON marshaling with special characters unescaped.
	buffer := &bytes.Buffer{}
	enc := json.NewEncoder(buffer)
	enc.SetEscapeHTML(false)

	if err := enc.Encode(request); err != nil {
		return fmt.Errorf("failed to marshal data: %v", err)
	}

	endpoint := fmt.Sprintf("http://127.0.0.1:%d/completion", llm.Port)
	req, err := http.NewRequestWithContext(ctx, http.MethodPost, endpoint, buffer)
	if err != nil {
		return fmt.Errorf("error creating POST request: %v", err)
	}
	req.Header.Set("Content-Type", "application/json")

	resp, err := http.DefaultClient.Do(req)
	if err != nil {
		return fmt.Errorf("POST predict: %v", err)
	}
	defer resp.Body.Close()

	if resp.StatusCode >= 400 {
		bodyBytes, err := io.ReadAll(resp.Body)
		if err != nil {
			return fmt.Errorf("failed reading llm error response: %w", err)
		}
		log.Printf("llm predict error: %s", bodyBytes)
		return fmt.Errorf("%s", bodyBytes)
	}

	scanner := bufio.NewScanner(resp.Body)
	// increase the buffer size to avoid running out of space
	buf := make([]byte, 0, maxBufferSize)
	scanner.Buffer(buf, maxBufferSize)
	for scanner.Scan() {
		select {
		case <-ctx.Done():
			// This handles the request cancellation
			return ctx.Err()
		default:
			line := scanner.Bytes()
			if len(line) == 0 {
				continue
			}

			if evt, ok := bytes.CutPrefix(line, []byte("data: ")); ok {
				var p prediction
				if err := json.Unmarshal(evt, &p); err != nil {
					return fmt.Errorf("error unmarshaling llm prediction response: %v", err)
				}

				if p.Content != "" {
					fn(api.GenerateResponse{Response: p.Content})
					nextContext.WriteString(p.Content)
				}

				if p.Stop {
					embd, err := llm.Encode(ctx, nextContext.String())
					if err != nil {
						return fmt.Errorf("encoding context: %v", err)
					}

					fn(api.GenerateResponse{
						Done:               true,
						Context:            embd,
						PromptEvalCount:    p.Timings.PromptN,
						PromptEvalDuration: parseDurationMs(p.Timings.PromptMS),
						EvalCount:          p.Timings.PredictedN,
						EvalDuration:       parseDurationMs(p.Timings.PredictedMS),
					})

					return nil
				}
			}
		}
	}

	if err := scanner.Err(); err != nil {
		if strings.Contains(err.Error(), "unexpected EOF") {
			// this means the llama runner subprocess crashed
			llm.Close()
			if llm.StatusWriter != nil && llm.StatusWriter.LastErrMsg != "" {
				return fmt.Errorf("llama runner exited: %v", llm.StatusWriter.LastErrMsg)
			}
			return fmt.Errorf("llama runner exited, you may not have enough available memory to run this model")
		}
		return fmt.Errorf("error reading llm response: %v", err)
	}

	return nil
}

type TokenizeRequest struct {
	Content string `json:"content"`
}

type TokenizeResponse struct {
	Tokens []int `json:"tokens"`
}

func (llm *llama) Encode(ctx context.Context, prompt string) ([]int, error) {
	endpoint := fmt.Sprintf("http://127.0.0.1:%d/tokenize", llm.Port)
	data, err := json.Marshal(TokenizeRequest{Content: prompt})
	if err != nil {
		return nil, fmt.Errorf("marshaling encode data: %w", err)
	}

	req, err := http.NewRequestWithContext(ctx, http.MethodPost, endpoint, bytes.NewBuffer(data))
	if err != nil {
		return nil, fmt.Errorf("encode request: %w", err)
	}
	req.Header.Set("Content-Type", "application/json")

	resp, err := http.DefaultClient.Do(req)
	if err != nil {
		return nil, fmt.Errorf("do encode request: %w", err)
	}
	defer resp.Body.Close()

	body, err := io.ReadAll(resp.Body)
	if err != nil {
		return nil, fmt.Errorf("read encode request: %w", err)
	}

	if resp.StatusCode >= 400 {
		log.Printf("llm encode error: %s", body)
		return nil, fmt.Errorf("%s", body)
	}

	var encoded TokenizeResponse
	if err := json.Unmarshal(body, &encoded); err != nil {
		return nil, fmt.Errorf("unmarshal encode response: %w", err)
	}

	return encoded.Tokens, nil
}

type DetokenizeRequest struct {
	Tokens []int `json:"tokens"`
}

type DetokenizeResponse struct {
	Content string `json:"content"`
}

func (llm *llama) Decode(ctx context.Context, tokens []int) (string, error) {
	if len(tokens) == 0 {
		return "", nil
	}
	endpoint := fmt.Sprintf("http://127.0.0.1:%d/detokenize", llm.Port)
	data, err := json.Marshal(DetokenizeRequest{Tokens: tokens})
	if err != nil {
		return "", fmt.Errorf("marshaling decode data: %w", err)
	}

	req, err := http.NewRequestWithContext(ctx, http.MethodPost, endpoint, bytes.NewBuffer(data))
	if err != nil {
		return "", fmt.Errorf("decode request: %w", err)
	}
	req.Header.Set("Content-Type", "application/json")

	resp, err := http.DefaultClient.Do(req)
	if err != nil {
		return "", fmt.Errorf("do decode request: %w", err)
	}
	defer resp.Body.Close()

	body, err := io.ReadAll(resp.Body)
	if err != nil {
		return "", fmt.Errorf("read decode request: %w", err)
	}

	if resp.StatusCode >= 400 {
		log.Printf("llm decode error: %s", body)
		return "", fmt.Errorf("%s", body)
	}

	var decoded DetokenizeResponse
	if err := json.Unmarshal(body, &decoded); err != nil {
		return "", fmt.Errorf("unmarshal encode response: %w", err)
	}

	return decoded.Content, nil
}

type EmbeddingRequest struct {
	Content string `json:"content"`
}

type EmbeddingResponse struct {
	Embedding []float64 `json:"embedding"`
}

func (llm *llama) Embedding(ctx context.Context, input string) ([]float64, error) {
	endpoint := fmt.Sprintf("http://127.0.0.1:%d/embedding", llm.Port)
	data, err := json.Marshal(TokenizeRequest{Content: input})
	if err != nil {
		return nil, fmt.Errorf("error marshaling embed data: %w", err)
	}

	req, err := http.NewRequestWithContext(ctx, http.MethodPost, endpoint, bytes.NewBuffer(data))
	if err != nil {
		return nil, fmt.Errorf("error creating embed request: %w", err)
	}
	req.Header.Set("Content-Type", "application/json")

	resp, err := http.DefaultClient.Do(req)
	if err != nil {
		return nil, fmt.Errorf("POST embedding: %w", err)
	}
	defer resp.Body.Close()

	body, err := io.ReadAll(resp.Body)
	if err != nil {
		return nil, fmt.Errorf("error reading embed response: %w", err)
	}

	if resp.StatusCode >= 400 {
		log.Printf("llm encode error: %s", body)
		return nil, fmt.Errorf("%s", body)
	}

	var embedding EmbeddingResponse
	if err := json.Unmarshal(body, &embedding); err != nil {
		return nil, fmt.Errorf("unmarshal tokenize response: %w", err)
	}

	return embedding.Embedding, nil
}

// Ping checks that the server subprocess is still running and responding to requests
func (llm *llama) Ping(ctx context.Context) error {
	resp, err := http.Head(fmt.Sprintf("http://127.0.0.1:%d", llm.Port))
	if err != nil {
		return fmt.Errorf("ping resp: %w", err)
	}
	if resp.StatusCode != http.StatusOK {
		return fmt.Errorf("unexpected ping status: %s", resp.Status)
	}
	return nil
}<|MERGE_RESOLUTION|>--- conflicted
+++ resolved
@@ -528,12 +528,8 @@
 
 const maxBufferSize = 512 * format.KiloByte
 
-<<<<<<< HEAD
-func (llm *llama) Predict(ctx context.Context, prevContext []int, prompt string, images []api.ImageData, fn func(api.GenerateResponse)) error {
-
-=======
-func (llm *llama) Predict(ctx context.Context, prevContext []int, prompt string, format string, fn func(api.GenerateResponse)) error {
->>>>>>> cdddd3df
+func (llm *llama) Predict(ctx context.Context, prevContext []int, prompt string, format string, images []api.ImageData, fn func(api.GenerateResponse)) error {
+
 	prevConvo, err := llm.Decode(ctx, prevContext)
 	if err != nil {
 		return err
