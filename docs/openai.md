# OpenAI compatibility

> **Note:** OpenAI compatibility is experimental and is subject to major adjustments including breaking changes. For fully-featured access to the Ollama API, see the Ollama [Python library](https://github.com/ollama/ollama-python), [JavaScript library](https://github.com/ollama/ollama-js) and [REST API](https://github.com/ollama/ollama/blob/main/docs/api.md).

Ollama provides experimental compatibility with parts of the [OpenAI API](https://platform.openai.com/docs/api-reference) to help connect existing applications to Ollama.

## Usage

### OpenAI Python library

```python
from openai import OpenAI

client = OpenAI(
    base_url='http://localhost:11434/v1/',

    # required but ignored
    api_key='ollama',
)

chat_completion = client.chat.completions.create(
    messages=[
        {
            'role': 'user',
            'content': 'Say this is a test',
        }
    ],
    model='llama3',
)

list_completion = client.models.list()
```

### OpenAI JavaScript library

```javascript
import OpenAI from 'openai'

const openai = new OpenAI({
  baseURL: 'http://localhost:11434/v1/',

  // required but ignored
  apiKey: 'ollama',
})

const chatCompletion = await openai.chat.completions.create({
  messages: [{ role: 'user', content: 'Say this is a test' }],
  model: 'llama3',
})

const listCompletion = await openai.models.list()
```

### `curl`

```
curl http://localhost:11434/v1/chat/completions \
    -H "Content-Type: application/json" \
    -d '{
        "model": "llama3",
        "messages": [
            {
                "role": "system",
                "content": "You are a helpful assistant."
            },
            {
                "role": "user",
                "content": "Hello!"
            }
        ]
    }'

<<<<<<< HEAD
curl http://localhost:11434/v1/models
=======
>>>>>>> dddb58a3
```

## Endpoints

### `/v1/chat/completions`

#### Supported features

- [x] Chat completions
- [x] Streaming
- [x] JSON mode
- [x] Reproducible outputs
- [ ] Vision
- [ ] Function calling
- [ ] Logprobs

#### Supported request fields

- [x] `model`
- [x] `messages`
  - [x] Text `content`
  - [ ] Array of `content` parts
- [x] `frequency_penalty`
- [x] `presence_penalty`
- [x] `response_format`
- [x] `seed`
- [x] `stop`
- [x] `stream`
- [x] `temperature`
- [x] `top_p`
- [x] `max_tokens`
- [ ] `logit_bias`
- [ ] `tools`
- [ ] `tool_choice`
- [ ] `user`
- [ ] `n`

#### Notes

- `usage.prompt_tokens` will be 0 for completions where prompt evaluation is cached

### `/v1/models`

#### Notes

- `created` corresponds to when the model was last modified
- `owned_by` corresponds to the ollama username, defaulting to `"library"`

## Models

Before using a model, pull it locally `ollama pull`:

```shell
ollama pull llama3
```

### Default model names

For tooling that relies on default OpenAI model names such as `gpt-3.5-turbo`, use `ollama cp` to copy an existing model name to a temporary name:

```
ollama cp llama3 gpt-3.5-turbo
```

Afterwards, this new model name can be specified the `model` field:

```shell
curl http://localhost:11434/v1/chat/completions \
    -H "Content-Type: application/json" \
    -d '{
        "model": "gpt-3.5-turbo",
        "messages": [
            {
                "role": "user",
                "content": "Hello!"
            }
        ]
    }'
```<|MERGE_RESOLUTION|>--- conflicted
+++ resolved
@@ -70,10 +70,7 @@
         ]
     }'
 
-<<<<<<< HEAD
 curl http://localhost:11434/v1/models
-=======
->>>>>>> dddb58a3
 ```
 
 ## Endpoints
