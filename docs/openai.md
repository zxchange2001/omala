# OpenAI compatibility

> **Note:** OpenAI compatibility is experimental and is subject to major adjustments including breaking changes. For fully-featured access to the Ollama API, see the Ollama [Python library](https://github.com/ollama/ollama-python), [JavaScript library](https://github.com/ollama/ollama-js) and [REST API](https://github.com/ollama/ollama/blob/main/docs/api.md).

Ollama provides experimental compatibility with parts of the [OpenAI API](https://platform.openai.com/docs/api-reference) to help connect existing applications to Ollama.

## Usage

### OpenAI Python library

```python
from openai import OpenAI

client = OpenAI(
    base_url='http://localhost:11434/v1/',

    # required but ignored
    api_key='ollama',
)

chat_completion = client.chat.completions.create(
    messages=[
        {
            'role': 'user',
            'content': 'Say this is a test',
        }
    ],
    model='llama3',
)

<<<<<<< HEAD
completion = client.completions.create(
    model="llama3",
    prompt="Say this is a test"
=======
list_completion = client.models.list()

model = client.models.retrieve("llama3")

embeddings = client.embeddings.create(
    model="all-minilm",
    input=["why is the sky blue?", "why is the grass green?"]
>>>>>>> ce1fb444
)
```

### OpenAI JavaScript library

```javascript
import OpenAI from 'openai'

const openai = new OpenAI({
  baseURL: 'http://localhost:11434/v1/',

  // required but ignored
  apiKey: 'ollama',
})

const chatCompletion = await openai.chat.completions.create({
  messages: [{ role: 'user', content: 'Say this is a test' }],
  model: 'llama3',
})

<<<<<<< HEAD
const completion = await openai.completions.create({
    model: "llama3",
    prompt: "Say this is a test.",
})
=======
const listCompletion = await openai.models.list()

const model = await openai.models.retrieve("llama3");

const embedding = await openai.embeddings.create({
  model: "all-minilm",
  input: ["why is the sky blue?", "why is the grass green?"],
});
>>>>>>> ce1fb444
```

### `curl`

```
curl http://localhost:11434/v1/chat/completions \
    -H "Content-Type: application/json" \
    -d '{
        "model": "llama3",
        "messages": [
            {
                "role": "system",
                "content": "You are a helpful assistant."
            },
            {
                "role": "user",
                "content": "Hello!"
            }
        ]
    }'

<<<<<<< HEAD
curl http://localhost:11434/v1/completions \
    -H "Content-Type: application/json" \
    -d '{
        "model": "llama3",
        "prompt": "Say this is a test"
=======
curl http://localhost:11434/v1/models

curl http://localhost:11434/v1/models/llama3

curl http://localhost:11434/v1/embeddings \
    -H "Content-Type: application/json" \
    -d '{
        "model": "all-minilm",
        "input": ["why is the sky blue?", "why is the grass green?"]
>>>>>>> ce1fb444
    }'
```

## Endpoints

### `/v1/chat/completions`

#### Supported features

- [x] Chat completions
- [x] Streaming
- [x] JSON mode
- [x] Reproducible outputs
- [x] Tools (streaming support coming soon)
- [ ] Vision
- [ ] Logprobs

#### Supported request fields

- [x] `model`
- [x] `messages`
  - [x] Text `content`
  - [ ] Array of `content` parts
- [x] `frequency_penalty`
- [x] `presence_penalty`
- [x] `response_format`
- [x] `seed`
- [x] `stop`
- [x] `stream`
- [x] `temperature`
- [x] `top_p`
- [x] `max_tokens`
- [x] `tools`
- [ ] `tool_choice`
- [ ] `logit_bias`
- [ ] `user`
- [ ] `n`

<<<<<<< HEAD
### `/v1/completions`

#### Supported features

- [x] Completions
- [x] Streaming
- [x] JSON mode
- [x] Reproducible outputs
- [ ] Logprobs

#### Supported request fields

- [x] `model`
- [x] `prompt`
- [x] `frequency_penalty`
- [x] `presence_penalty`
- [x] `seed`
- [x] `stop`
- [x] `stream`
- [x] `temperature`
- [x] `top_p`
- [x] `max_tokens`
- [x] `suffix`
- [ ] `best_of`
- [ ] `echo`
- [ ] `logit_bias`
- [ ] `user`
- [ ] `n`

#### Notes

- `prompt` currently only accepts a string
=======
### `/v1/models`

#### Notes

- `created` corresponds to when the model was last modified
- `owned_by` corresponds to the ollama username, defaulting to `"library"`

### `/v1/models/{model}`

#### Notes

- `created` corresponds to when the model was last modified
- `owned_by` corresponds to the ollama username, defaulting to `"library"`

### `/v1/embeddings`

#### Supported request fields

- [x] `model`
- [x] `input`
  - [x] string
  - [x] array of strings
  - [ ] array of tokens
  - [ ] array of token arrays
- [ ] `encoding format`
- [ ] `dimensions`
- [ ] `user`
>>>>>>> ce1fb444

## Models

Before using a model, pull it locally `ollama pull`:

```shell
ollama pull llama3
```

### Default model names

For tooling that relies on default OpenAI model names such as `gpt-3.5-turbo`, use `ollama cp` to copy an existing model name to a temporary name:

```
ollama cp llama3 gpt-3.5-turbo
```

Afterwards, this new model name can be specified the `model` field:

```shell
curl http://localhost:11434/v1/chat/completions \
    -H "Content-Type: application/json" \
    -d '{
        "model": "gpt-3.5-turbo",
        "messages": [
            {
                "role": "user",
                "content": "Hello!"
            }
        ]
    }'
```<|MERGE_RESOLUTION|>--- conflicted
+++ resolved
@@ -28,11 +28,10 @@
     model='llama3',
 )
 
-<<<<<<< HEAD
 completion = client.completions.create(
     model="llama3",
     prompt="Say this is a test"
-=======
+
 list_completion = client.models.list()
 
 model = client.models.retrieve("llama3")
@@ -40,7 +39,6 @@
 embeddings = client.embeddings.create(
     model="all-minilm",
     input=["why is the sky blue?", "why is the grass green?"]
->>>>>>> ce1fb444
 )
 ```
 
@@ -61,12 +59,11 @@
   model: 'llama3',
 })
 
-<<<<<<< HEAD
 const completion = await openai.completions.create({
     model: "llama3",
     prompt: "Say this is a test.",
 })
-=======
+
 const listCompletion = await openai.models.list()
 
 const model = await openai.models.retrieve("llama3");
@@ -75,7 +72,6 @@
   model: "all-minilm",
   input: ["why is the sky blue?", "why is the grass green?"],
 });
->>>>>>> ce1fb444
 ```
 
 ### `curl`
@@ -97,13 +93,12 @@
         ]
     }'
 
-<<<<<<< HEAD
 curl http://localhost:11434/v1/completions \
     -H "Content-Type: application/json" \
     -d '{
         "model": "llama3",
         "prompt": "Say this is a test"
-=======
+
 curl http://localhost:11434/v1/models
 
 curl http://localhost:11434/v1/models/llama3
@@ -113,7 +108,6 @@
     -d '{
         "model": "all-minilm",
         "input": ["why is the sky blue?", "why is the grass green?"]
->>>>>>> ce1fb444
     }'
 ```
 
@@ -152,7 +146,6 @@
 - [ ] `user`
 - [ ] `n`
 
-<<<<<<< HEAD
 ### `/v1/completions`
 
 #### Supported features
@@ -185,7 +178,7 @@
 #### Notes
 
 - `prompt` currently only accepts a string
-=======
+
 ### `/v1/models`
 
 #### Notes
@@ -213,7 +206,6 @@
 - [ ] `encoding format`
 - [ ] `dimensions`
 - [ ] `user`
->>>>>>> ce1fb444
 
 ## Models
 
