--- conflicted
+++ resolved
@@ -1454,9 +1454,6 @@
 	default:
 		c.JSON(http.StatusInternalServerError, gin.H{"error": err.Error()})
 	}
-<<<<<<< HEAD
-=======
-	c.JSON(http.StatusInternalServerError, gin.H{"error": err.Error()})
 }
 
 // MetricsHandler returns the gin.HandlerFunc that provides the Prometheus metrics format on GET requests
@@ -1500,5 +1497,4 @@
 		}
 
 	}
->>>>>>> 1b8e9770
 }