--- conflicted
+++ resolved
@@ -32,14 +32,10 @@
     }
     $script:SRC_DIR = $(resolve-path "..\..\")
     $script:llamacppDir = "../llama.cpp"
-<<<<<<< HEAD
-    $script:cmakeDefs = @("-DBUILD_SHARED_LIBS=on", "-DLLAMA_NATIVE=off")
-=======
     $script:cmakeDefs = @(
         "-DBUILD_SHARED_LIBS=on",
         "-DLLAMA_NATIVE=off"
         )
->>>>>>> e72c567c
     $script:cmakeTargets = @("ext_server")
     $script:ARCH = "amd64" # arm not yet supported.
     if ($env:CGO_CFLAGS -contains "-g") {
