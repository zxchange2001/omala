--- conflicted
+++ resolved
@@ -282,12 +282,9 @@
 	ret := map[string]EnvVar{
 		"OLLAMA_DEBUG":             {"OLLAMA_DEBUG", Debug(), "Show additional debug information (e.g. OLLAMA_DEBUG=1)"},
 		"OLLAMA_FLASH_ATTENTION":   {"OLLAMA_FLASH_ATTENTION", FlashAttention(), "Enabled flash attention"},
-<<<<<<< HEAD
 		"OLLAMA_CACHE_TYPE_K":      {"OLLAMA_CACHE_TYPE_K", CacheTypeK(), "Type of cache for keys (default: f16)"},
 		"OLLAMA_CACHE_TYPE_V":      {"OLLAMA_CACHE_TYPE_V", CacheTypeV(), "Type of cache for values (default: f16)"},
-=======
 		"OLLAMA_GPU_OVERHEAD":      {"OLLAMA_GPU_OVERHEAD", GpuOverhead(), "Reserve a portion of VRAM per GPU (bytes)"},
->>>>>>> 67190976
 		"OLLAMA_HOST":              {"OLLAMA_HOST", Host(), "IP Address for the ollama server (default 127.0.0.1:11434)"},
 		"OLLAMA_KEEP_ALIVE":        {"OLLAMA_KEEP_ALIVE", KeepAlive(), "The duration that models stay loaded in memory (default \"5m\")"},
 		"OLLAMA_LLM_LIBRARY":       {"OLLAMA_LLM_LIBRARY", LLMLibrary(), "Set LLM library to bypass autodetection"},
