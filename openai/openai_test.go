--- conflicted
+++ resolved
@@ -88,8 +88,7 @@
 				}
 			},
 		},
-		{
-<<<<<<< HEAD
+    		{
 			Name:     "chat handler with image content",
 			Method:   http.MethodPost,
 			Path:     "/api/chat",
@@ -108,59 +107,10 @@
 
 				img, err := base64.StdEncoding.DecodeString(imageEncoding)
 				if err != nil {
-=======
-			Name:     "completions handler",
-			Method:   http.MethodPost,
-			Path:     "/api/generate",
-			TestPath: "/api/generate",
-			Handler:  CompletionsMiddleware,
-			Endpoint: func(c *gin.Context) {
-				c.JSON(http.StatusOK, api.GenerateResponse{
-					Response: "Hello!",
-				})
-			},
-			Setup: func(t *testing.T, req *http.Request) {
-				body := CompletionRequest{
-					Model:  "test-model",
-					Prompt: "Hello",
-				}
-
-				bodyBytes, _ := json.Marshal(body)
-
-				req.Body = io.NopCloser(bytes.NewReader(bodyBytes))
-				req.Header.Set("Content-Type", "application/json")
-			},
-			Expected: func(t *testing.T, resp *httptest.ResponseRecorder) {
-				assert.Equal(t, http.StatusOK, resp.Code)
-				var completionResp Completion
-				if err := json.NewDecoder(resp.Body).Decode(&completionResp); err != nil {
-					t.Fatal(err)
-				}
-
-				if completionResp.Object != "text_completion" {
-					t.Fatalf("expected text_completion, got %s", completionResp.Object)
-				}
-
-				if completionResp.Choices[0].Text != "Hello!" {
-					t.Fatalf("expected Hello!, got %s", completionResp.Choices[0].Text)
-				}
-			},
-		},
-		{
-			Name:     "completions handler with params",
-			Method:   http.MethodPost,
-			Path:     "/api/generate",
-			TestPath: "/api/generate",
-			Handler:  CompletionsMiddleware,
-			Endpoint: func(c *gin.Context) {
-				var generateReq api.GenerateRequest
-				if err := c.ShouldBindJSON(&generateReq); err != nil {
->>>>>>> ccd77858
 					c.JSON(http.StatusBadRequest, gin.H{"error": "invalid request"})
 					return
 				}
 
-<<<<<<< HEAD
 				switch userMessage {
 				case "Hello":
 					if bytes.Equal(img, userImage) {
@@ -190,7 +140,78 @@
 							},
 						},
 					},
-=======
+				}
+
+				bodyBytes, _ := json.Marshal(body)
+
+				req.Body = io.NopCloser(bytes.NewReader(bodyBytes))
+				req.Header.Set("Content-Type", "application/json")
+			},
+			Expected: func(t *testing.T, resp *httptest.ResponseRecorder) {
+				var chatResp ChatCompletion
+				if err := json.NewDecoder(resp.Body).Decode(&chatResp); err != nil {
+					t.Fatal(err)
+				}
+
+				if chatResp.Object != "chat.completion" {
+					t.Fatalf("expected chat.completion, got %s", chatResp.Object)
+				}
+
+				if chatResp.Choices[0].Message.Content != "Hello! Nice image." {
+					t.Fatalf("expected Hello! Nice image., got %s", chatResp.Choices[0].Message.Content)
+				}
+			},
+		},
+		{
+			Name:     "completions handler",
+			Method:   http.MethodPost,
+			Path:     "/api/generate",
+			TestPath: "/api/generate",
+			Handler:  CompletionsMiddleware,
+			Endpoint: func(c *gin.Context) {
+				c.JSON(http.StatusOK, api.GenerateResponse{
+					Response: "Hello!",
+				})
+			},
+			Setup: func(t *testing.T, req *http.Request) {
+				body := CompletionRequest{
+					Model:  "test-model",
+					Prompt: "Hello",
+				}
+
+				bodyBytes, _ := json.Marshal(body)
+
+				req.Body = io.NopCloser(bytes.NewReader(bodyBytes))
+				req.Header.Set("Content-Type", "application/json")
+			},
+			Expected: func(t *testing.T, resp *httptest.ResponseRecorder) {
+				assert.Equal(t, http.StatusOK, resp.Code)
+				var completionResp Completion
+				if err := json.NewDecoder(resp.Body).Decode(&completionResp); err != nil {
+					t.Fatal(err)
+				}
+
+				if completionResp.Object != "text_completion" {
+					t.Fatalf("expected text_completion, got %s", completionResp.Object)
+				}
+
+				if completionResp.Choices[0].Text != "Hello!" {
+					t.Fatalf("expected Hello!, got %s", completionResp.Choices[0].Text)
+				}
+			},
+		},
+		{
+			Name:     "completions handler with params",
+			Method:   http.MethodPost,
+			Path:     "/api/generate",
+			TestPath: "/api/generate",
+			Handler:  CompletionsMiddleware,
+			Endpoint: func(c *gin.Context) {
+				var generateReq api.GenerateRequest
+				if err := c.ShouldBindJSON(&generateReq); err != nil {
+					c.JSON(http.StatusBadRequest, gin.H{"error": "invalid request"})
+					return
+				}
 				temperature := generateReq.Options["temperature"].(float64)
 				var assistantMessage string
 
@@ -211,7 +232,6 @@
 					Model:       "test-model",
 					Prompt:      "Hello",
 					Temperature: &temp,
->>>>>>> ccd77858
 				}
 
 				bodyBytes, _ := json.Marshal(body)
@@ -220,19 +240,6 @@
 				req.Header.Set("Content-Type", "application/json")
 			},
 			Expected: func(t *testing.T, resp *httptest.ResponseRecorder) {
-<<<<<<< HEAD
-				var chatResp ChatCompletion
-				if err := json.NewDecoder(resp.Body).Decode(&chatResp); err != nil {
-					t.Fatal(err)
-				}
-
-				if chatResp.Object != "chat.completion" {
-					t.Fatalf("expected chat.completion, got %s", chatResp.Object)
-				}
-
-				if chatResp.Choices[0].Message.Content != "Hello! Nice image." {
-					t.Fatalf("expected Hello! Nice image., got %s", chatResp.Choices[0].Message.Content)
-=======
 				assert.Equal(t, http.StatusOK, resp.Code)
 				var completionResp Completion
 				if err := json.NewDecoder(resp.Body).Decode(&completionResp); err != nil {
@@ -275,7 +282,6 @@
 
 				if !strings.Contains(resp.Body.String(), `"invalid request"`) {
 					t.Fatalf("error was not forwarded")
->>>>>>> ccd77858
 				}
 			},
 		},
